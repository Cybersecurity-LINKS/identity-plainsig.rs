[package]
name = "identity-wasm"
version = "0.5.0-dev.4"
authors = ["IOTA Stiftung"]
edition = "2021"
homepage = "https://www.iota.org"
keywords = ["iota", "tangle", "identity", "wasm"]
license = "Apache-2.0"
readme = "README.md"
repository = "https://github.com/iotaledger/identity.rs"
resolver = "2"
description = "Web Assembly bindings for the identity-rs crate."

[lib]
crate-type = ["cdylib", "rlib"]

[dependencies]
async-trait = { version = "0.1", default-features = false }
console_error_panic_hook = { version = "0.1" }
futures = { version = "0.3" }
iota-crypto = { version = "0.7", default-features = false, features = ["ed25519"] }
js-sys = { version = "0.3" }
serde = { version = "1.0", features = ["derive"] }
serde_json = { version = "1.0", default-features = false }
serde_repr = { version = "0.1", default-features = false }
wasm-bindgen = { version = "0.2", features = ["serde-serialize"] }
wasm-bindgen-futures = { version = "0.4", default-features = false }

[dependencies.identity]
version = "=0.5.0-dev.4"
path = "../../identity"
default-features = false
<<<<<<< HEAD
features = ["wasm", "account"]
=======
>>>>>>> 71bb6e26

[dev-dependencies]
wasm-bindgen-test = { version = "0.3" }

[target.'cfg(all(target_arch = "wasm32", not(target_os = "wasi")))'.dependencies]
getrandom = { version = "0.2", features = ["js"] }
parking_lot = { version = "0.11.2", features = ["wasm-bindgen"] }

[package.metadata.wasm-pack.profile.release]
wasm-opt = true

[profile.release]
opt-level = 's'
lto = true<|MERGE_RESOLUTION|>--- conflicted
+++ resolved
@@ -30,10 +30,7 @@
 version = "=0.5.0-dev.4"
 path = "../../identity"
 default-features = false
-<<<<<<< HEAD
-features = ["wasm", "account"]
-=======
->>>>>>> 71bb6e26
+features = ["account"]
 
 [dev-dependencies]
 wasm-bindgen-test = { version = "0.3" }
