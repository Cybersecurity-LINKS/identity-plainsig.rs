[package]
name = "identity_iota"
version = "0.1.0"
authors = ["IOTA Identity"]
edition = "2018"
description = "A DID to ledger intergration library for IOTA"
readme = "../README.md"
repository = "https://github.com/iotaledger/identity.rs"
license = "Apache-2.0"
keywords = ["iota", "tangle", "identity"]
homepage = "https://www.iota.org"

[dependencies]
anyhow = { version = "1.0", default-features = false, features = ["std"] }
async-trait = { version = "0.1", default-features = false }
bs58 = { version = "0.3", default-features = false, features = ["alloc"] }
iota-constants = { version = "0.2", default-features = false }
iota-conversion = { version = "0.5", default-features = false }
# iota-core = { git = "https://github.com/iotaledger/iota.rs", branch = "dev" }
iota-core = { git = "https://github.com/Thoralf-M/iota.rs", branch = "works" }
multihash = { version = "0.11", default-features = false }
serde = { version = "1.0", features = ["derive"] }
serde_json = { version = "1.0", features = ["preserve_order"] }
thiserror = { version = "1.0", default-features = false }

identity_core = { path = "../identity_core" }
<<<<<<< HEAD
identity_crypto = { git = "https://github.com/iotaledger/identity.rs", branch = "feat/identity-signature-suites-wasm" }
=======
identity_crypto = { path = "../identity_crypto" }
identity_proof = { path = "../identity_proof" }

>>>>>>> 6f6db538
[dev-dependencies]
smol-potat = { version = "0.3.3" }
smol = { version = "0.1.18", features = ["tokio02"] }
hex = "0.4.2"
identity_diff = { path = "../identity_diff" }<|MERGE_RESOLUTION|>--- conflicted
+++ resolved
@@ -24,13 +24,9 @@
 thiserror = { version = "1.0", default-features = false }
 
 identity_core = { path = "../identity_core" }
-<<<<<<< HEAD
-identity_crypto = { git = "https://github.com/iotaledger/identity.rs", branch = "feat/identity-signature-suites-wasm" }
-=======
 identity_crypto = { path = "../identity_crypto" }
 identity_proof = { path = "../identity_proof" }
 
->>>>>>> 6f6db538
 [dev-dependencies]
 smol-potat = { version = "0.3.3" }
 smol = { version = "0.1.18", features = ["tokio02"] }
